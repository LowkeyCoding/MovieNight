--- conflicted
+++ resolved
@@ -109,15 +109,12 @@
 
 //Sending message block to the client
 func (cl *Client) Send(msgs string) {
-	cl.conn.WriteMessage(websocket.TextMessage, []byte("<div>"+msgs+"</div>"))
+	cl.conn.WriteMessage(websocket.TextMessage, []byte(msgs))
 }
 
 // Send server message to this client
 func (cl *Client) ServerMessage(msg string) {
 	msg = ParseEmotes(msg)
-<<<<<<< HEAD
-	cl.Send(`<span class="svmsg">` + msg + `</span>`)
-=======
 	encoded, err := common.EncodeMessage("", "#ea6260", msg, common.MSG_ERROR)
 	if err != nil {
 		fmt.Printf("Error encoding server message to %s: %s; Message: %s\n", cl.name, err, msg)
@@ -125,32 +122,21 @@
 	}
 	cl.Send(encoded)
 	//cl.Send(`<span class="svmsg">` + msg + `</span><br />`)
->>>>>>> bdd4e712
 }
 
 // Outgoing messages
 func (cl *Client) Message(msg string) {
 	msg = ParseEmotes(msg)
-<<<<<<< HEAD
-	cl.belongsTo.AddMsg(
-		`<span class="name" style="color:` + cl.color + `">` + cl.name +
-			`</span><b>:</b> <span class="msg">` + msg + `</span>`)
-=======
 	cl.belongsTo.AddMsg(cl, false, false, msg)
 	//`<span class="name" style="color:` + cl.color + `">` + cl.name +
 	//	`</span><b>:</b> <span class="msg">` + msg + `</span><br />`)
->>>>>>> bdd4e712
 }
 
 // Outgoing /me command
 func (cl *Client) Me(msg string) {
 	msg = ParseEmotes(msg)
-<<<<<<< HEAD
-	cl.belongsTo.AddMsg(fmt.Sprintf(`<span style="color:%s"><span class="name">%s</span> <span class="cmdme">%s</span>`, cl.color, cl.name, msg))
-=======
 	cl.belongsTo.AddMsg(cl, true, false, msg)
 	//cl.belongsTo.AddMsg(fmt.Sprintf(`<span style="color:%s"><span class="name">%s</span> <span class="cmdme">%s</span><br />`, cl.color, cl.name, msg))
->>>>>>> bdd4e712
 }
 
 func (cl *Client) Mod() {
