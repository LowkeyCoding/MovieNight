--- conflicted
+++ resolved
@@ -1,12 +1,5 @@
 <!-- markdown-toc start - Don't edit this section. Run M-x markdown-toc-refresh-toc -->
 **Table of Contents**
-<<<<<<< HEAD
-<<<<<<< HEAD
-
-=======
->>>>>>> Changed EOL into readme.md
-=======
->>>>>>> 7d7c964e
 - [MovieNight stream server](#movienight-stream-server)
     - [Build requirements](#build-requirements)
         - [Older Go Versions](#older-go-versions)
@@ -22,13 +15,6 @@
 
 <!-- markdown-toc end -->
 # MovieNight stream server
-<<<<<<< HEAD
-<<<<<<< HEAD
-
-=======
->>>>>>> Changed EOL into readme.md
-=======
->>>>>>> 7d7c964e
 [![Build status](https://api.travis-ci.org/zorchenhimer/MovieNight.svg?branch=master)](https://travis-ci.org/zorchenhimer/MovieNight)
 
 This is a single-instance streaming server with chat.  Originally written to
@@ -36,24 +22,10 @@
 online.
 
 ## Build requirements
-<<<<<<< HEAD
-<<<<<<< HEAD
-
-=======
->>>>>>> Changed EOL into readme.md
-=======
->>>>>>> 7d7c964e
 - Go 1.13 or newer
 - GNU Make
 
 ### Older Go Versions
-<<<<<<< HEAD
-<<<<<<< HEAD
-
-=======
->>>>>>> Changed EOL into readme.md
-=======
->>>>>>> 7d7c964e
 You can install a newer version of Go alongside your OS's distribution by
 following the guide here: [https://golang.org/doc/install#extra_versions](https://golang.org/doc/install#extra_versions)
 
@@ -69,15 +41,7 @@
 - build **make TARGET=windows ARCH=386**;
 - and run **./MovieNight**;
 
-<<<<<<< HEAD
-<<<<<<< HEAD
-Example :
-=======
 Example : 
->>>>>>> Changed EOL into readme.md
-=======
-Example : 
->>>>>>> 7d7c964e
 ```bash
 $ git clone https://github.com/zorchenhimer/MovieNight
 $ cd MovieNight
@@ -124,17 +88,8 @@
 
 ### FreeNAS - FreeBSD build and run
 An script wich setup an Jail and build and run MovieNight into that Jail as been writen, you'll find it here [freenas-iocage-movienight] (https://github.com/zorglube/freenas-iocage-movienight)
-<<<<<<< HEAD
 
 ## Usage
-<<<<<<< HEAD
-
-=======
->>>>>>> Changed EOL into readme.md
-=======
-
-## Usage
->>>>>>> 7d7c964e
 Now you can use OBS to push a stream to the server.  Set the stream URL to
 
 ```text
@@ -179,13 +134,6 @@
 ```
 
 ## Configuration
-<<<<<<< HEAD
-<<<<<<< HEAD
-
-=======
->>>>>>> Changed EOL into readme.md
-=======
->>>>>>> 7d7c964e
 MovieNight’s configuration is controlled by `settings.json`:
 
 - `AdminPassword`: users can enter `/auth <value>` into chat to grant themselves
@@ -225,11 +173,4 @@
   header, to prevent caching responses.
 
 ## License
-<<<<<<< HEAD
-<<<<<<< HEAD
-
-=======
->>>>>>> Changed EOL into readme.md
-=======
->>>>>>> 7d7c964e
 `flv.js` is Licensed under the Apache 2.0 license.  This project is licened under the MIT license.