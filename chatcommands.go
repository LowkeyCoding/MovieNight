package main

import (
	"fmt"
	"html"
	"strings"

	"github.com/zorchenhimer/MovieNight/common"
)

type CommandControl struct {
	user  map[string]Command
	mod   map[string]Command
	admin map[string]Command
}

type Command struct {
	HelpText string
	Function CommandFunction
}

type CommandFunction func(client *Client, args []string) string

var commands = &CommandControl{
	user: map[string]Command{
		common.CNMe.String(): Command{
			HelpText: "Display an action message.",
			Function: func(client *Client, args []string) string {
				if len(args) != 0 {
					client.Me(strings.Join(args, " "))
				}
				return ""
			},
		},

		common.CNHelp.String(): Command{
			HelpText: "This help text.",
			Function: cmdHelp,
		},

		common.CNCount.String(): Command{
			HelpText: "Display number of users in chat.",
			Function: func(client *Client, args []string) string {
				return fmt.Sprintf("Users in chat: %d", client.belongsTo.UserCount())
			},
		},

		common.CNColor.String(): cmdColor,

		common.CNWhoAmI.String(): cmdWhoAmI,

		common.CNAuth.String(): Command{
			HelpText: "Authenticate to admin",
			Function: func(cl *Client, args []string) string {
				if cl.IsAdmin {
					return "You are already authenticated."
				}

				pw := html.UnescapeString(strings.Join(args, " "))

				if settings.AdminPassword == pw {
					cl.IsMod = true
					cl.IsAdmin = true
					cl.belongsTo.AddModNotice(cl.name + " used the admin password")
					fmt.Printf("[auth] %s used the admin password\n", cl.name)
					return "Admin rights granted."
				}

				if cl.belongsTo.redeemModPass(pw) {
					cl.IsMod = true
					cl.belongsTo.AddModNotice(cl.name + " used a mod password")
					fmt.Printf("[auth] %s used a mod password\n", cl.name)
					return "Moderator privileges granted."
				}

				cl.belongsTo.AddModNotice(cl.name + " attempted to auth without success")
				fmt.Printf("[auth] %s gave an invalid password\n", cl.name)
				return "Invalid password."
			},
		},

		common.CNUsers.String(): Command{
			HelpText: "Show a list of users in chat",
			Function: func(cl *Client, args []string) string {
				names := cl.belongsTo.GetNames()
				return strings.Join(names, " ")
			},
		},

		common.CNNick.String(): Command{
			HelpText: "Change display name",
			Function: func(cl *Client, args []string) string {
				if len(args) == 0 {
					return "Missing name to change to."
				}

				newName := args[0]
				oldName := cl.name
				forced := false
				if len(args) == 2 {
					if !cl.IsAdmin {
						return "Only admins can do that PeepoSus"
					}

					oldName = args[0]
					newName = args[1]
					forced = true
				}

				if len(args) == 1 && cl.IsNameForced && !cl.IsAdmin {
					return "You cannot change your name once it has been changed by an admin."
				}

				err := cl.belongsTo.changeName(oldName, newName, forced)
				if err != nil {
					return "Unable to change name: " + err.Error()
				}

				return ""
			},
		},
	},

	mod: map[string]Command{
		common.CNSv.String(): Command{
			HelpText: "Send a server announcement message.  It will show up red with a border in chat.",
			Function: func(cl *Client, args []string) string {
				if len(args) == 0 {
					return "Missing message"
				}
				svmsg := formatLinks(strings.Join(common.ParseEmotesArray(args), " "))
				cl.belongsTo.AddModNotice("Server message from " + cl.name)
				cl.belongsTo.AddMsg(cl, false, true, svmsg)
				return ""
			},
		},

		common.CNPlaying.String(): Command{
			HelpText: "Set the title text and info link.",
			Function: func(cl *Client, args []string) string {
				// Clear/hide title if sent with no arguments.
				if len(args) == 0 {
					cl.belongsTo.ClearPlaying()
					return "Title cleared"
				}
				link := ""
				title := ""

				// pickout the link (can be anywhere, as long as there are no spaces).
				for _, word := range args {
					word = html.UnescapeString(word)
					if strings.HasPrefix(word, "http://") || strings.HasPrefix(word, "https://") {
						link = word
					} else {
						title = title + " " + word
					}
				}

				title = strings.TrimSpace(title)
				link = strings.TrimSpace(link)

				if len(title) > settings.TitleLength {
					return fmt.Sprintf("Title too long (%d/%d)", len(title), settings.TitleLength)
				}

				// Send a notice to the mods and admins
				if len(link) == 0 {
					cl.belongsTo.AddModNotice(cl.name + " set the playing title to '" + title + "' with no link")
				} else {
					cl.belongsTo.AddModNotice(cl.name + " set the playing title to '" + title + "' with link '" + link + "'")
				}

				cl.belongsTo.SetPlaying(title, link)
				return ""
			},
		},

		common.CNUnmod.String(): Command{
			HelpText: "Revoke a user's moderator privilages.  Moderators can only unmod themselves.",
			Function: func(cl *Client, args []string) string {
				if len(args) > 0 && !cl.IsAdmin && cl.name != args[0] {
					return "You can only unmod yourself, not others."
				}

				if len(args) == 0 || (len(args) == 1 && args[0] == cl.name) {
					cl.Unmod()
					cl.belongsTo.AddModNotice(cl.name + " has unmodded themselves")
					return "You have unmodded yourself."
				}

				if err := cl.belongsTo.Unmod(args[0]); err != nil {
					return err.Error()
				}

				cl.belongsTo.AddModNotice(cl.name + " has unmodded " + args[0])
				return fmt.Sprintf(`%s has been unmodded.`, args[0])
			},
		},

		common.CNKick.String(): Command{
			HelpText: "Kick a user from chat.",
			Function: func(cl *Client, args []string) string {
				if len(args) == 0 {
					return "Missing name to kick."
				}
				return cl.belongsTo.Kick(args[0])
			},
		},

		common.CNBan.String(): Command{
			HelpText: "Ban a user from chat.  They will not be able to re-join chat, but will still be able to view the stream.",
			Function: func(cl *Client, args []string) string {
				if len(args) == 0 {
					return "missing name to ban."
				}
				fmt.Printf("[ban] Attempting to ban %s\n", strings.Join(args, ""))
				return cl.belongsTo.Ban(args[0])
			},
		},

		common.CNUnban.String(): Command{
			HelpText: "Remove a ban on a user.",
			Function: func(cl *Client, args []string) string {
				if len(args) == 0 {
					return "missing name to unban."
				}
				fmt.Printf("[ban] Attempting to unban %s\n", strings.Join(args, ""))

				err := settings.RemoveBan(args[0])
				if err != nil {
					return err.Error()
				}
				cl.belongsTo.AddModNotice(cl.name + " has unbanned " + args[0])
				return ""
			},
		},

		common.CNPurge.String(): Command{
			HelpText: "Purge the chat.",
			Function: func(cl *Client, args []string) string {
				fmt.Println("[purge] clearing chat")
				cl.belongsTo.AddCmdMsg(common.CmdPurgeChat, nil)
				return ""
			},
		},

		common.CNPin.String(): Command{
			HelpText: "Display the current room access type and pin/password (if applicable).",
			Function: func(cl *Client, args []string) string {
				switch settings.RoomAccess {
				case AccessPin:
					return "Room is secured via PIN.  Current PIN: " + settings.RoomAccessPin
				case AccessRequest:
					return "Room is secured via access requests.  Users must request to be granted access."
				}
				return "Room is open access.  Anybody can join."
			},
		},
	},

	admin: map[string]Command{
		common.CNMod.String(): Command{
			HelpText: "Grant moderator privilages to a user.",
			Function: func(cl *Client, args []string) string {
				if len(args) == 0 {
					return "Missing user to mod."
				}
				if err := cl.belongsTo.Mod(args[0]); err != nil {
					return err.Error()
				}
				cl.belongsTo.AddModNotice(cl.name + " has modded " + args[0])
				return fmt.Sprintf(`%s has been modded.`, args[0])
			},
		},

		common.CNReloadPlayer.String(): Command{
			HelpText: "Reload the stream player for everybody in chat.",
			Function: func(cl *Client, args []string) string {
				cl.belongsTo.AddModNotice(cl.name + " has modded forced a player reload")
				cl.belongsTo.AddCmdMsg(common.CmdRefreshPlayer, nil)
				return "Reloading player for all chatters."
			},
		},

		common.CNReloadEmotes.String(): Command{
			HelpText: "Reload the emotes on the server.",
			Function: func(cl *Client, args []string) string {
				cl.SendServerMessage("Reloading emotes")
				num, err := common.LoadEmotes()
				if err != nil {
					fmt.Printf("Unbale to reload emotes: %s\n", err)
					return fmt.Sprintf("ERROR: %s", err)
				}

				cl.belongsTo.AddModNotice(cl.name + " has reloaded emotes")
				fmt.Printf("Loaded %d emotes\n", num)
				return fmt.Sprintf("Emotes loaded: %d", num)
			},
		},

		common.CNModpass.String(): Command{
			HelpText: "Generate a single-use mod password.",
			Function: func(cl *Client, args []string) string {
				cl.belongsTo.AddModNotice(cl.name + " generated a mod password")
				password := cl.belongsTo.generateModPass()
				return "Single use password: " + password
			},
		},

<<<<<<< HEAD
		common.CNNewPin.String(): Command{
			HelpText: "Generate a room acces new pin",
			Function: func(cl *Client, args []string) string {
				if settings.RoomAccess != AccessPin {
					return "Room is not restricted by Pin. (" + string(settings.RoomAccess) + ")"
				}

				pin, err := settings.generateNewPin()
				if err != nil {
					return "Unable to generate new pin: " + err.Error()
				}

				fmt.Println("New room access pin: ", pin)
				return "New access pin: " + pin
			},
		},

		common.CNRoomAccess.String(): Command{
			HelpText: "Change the room access type.",
			Function: func(cl *Client, args []string) string {
				// Print current access type if no arguments given
				if len(args) == 0 {
					return "Current room access type: " + string(settings.RoomAccess)
				}

				switch AccessMode(strings.ToLower(args[0])) {
				case AccessOpen:
					settings.RoomAccess = AccessOpen
					return "Room access set to open"

				case AccessPin:
					// A pin/password was provided, use it.
					if len(args) == 2 {
						settings.RoomAccessPin = args[1]

						// A pin/password was not provided, generate a new one.
					} else {
						_, err := settings.generateNewPin()
						if err != nil {
							fmt.Println("Error generating new access pin: ", err.Error())
							return "Unable to generate a new pin, access unchanged: " + err.Error()
						}
					}
					settings.RoomAccess = AccessPin
					return "Room access set to Pin: " + settings.RoomAccessPin

				case AccessRequest:
					settings.RoomAccess = AccessRequest
					return "Room access set to request. WARNING: this isn't implemented yet."

				default:
					return "Invalid access mode"
				}
=======
		common.CNIP.String(): Command{
			HelpText: "list users and IP in the server console",
			Function: func(cl *Client, args []string) string {
				cl.belongsTo.clientsMtx.Lock()
				fmt.Println("Clients:")
				for uuid, client := range cl.belongsTo.clients {
					fmt.Printf("  [%s] %s %s\n", uuid, client.name, client.conn.Host())
				}

				fmt.Println("TmpConn:")
				for uuid, conn := range cl.belongsTo.tempConn {
					fmt.Printf("  [%s] %s\n", uuid, conn.Host())
				}
				cl.belongsTo.clientsMtx.Unlock()
				return "see console for output"
>>>>>>> d734ec11
			},
		},
	},
}

func (cc *CommandControl) RunCommand(command string, args []string, sender *Client) string {
	// get correct command from combined commands
	cmd := common.GetFullChatCommand(command)

	// Look for user command
	if userCmd, ok := cc.user[cmd]; ok {
		fmt.Printf("[user] %s /%s %s\n", sender.name, command, strings.Join(args, " "))
		return userCmd.Function(sender, args)
	}

	// Look for mod command
	if modCmd, ok := cc.mod[cmd]; ok {
		if sender.IsMod || sender.IsAdmin {
			fmt.Printf("[mod] %s /%s %s\n", sender.name, command, strings.Join(args, " "))
			return modCmd.Function(sender, args)
		}

		fmt.Printf("[mod REJECTED] %s /%s %s\n", sender.name, command, strings.Join(args, " "))
		return "You are not a mod Jebaited"
	}

	// Look for admin command
	if adminCmd, ok := cc.admin[cmd]; ok {
		if sender.IsAdmin {
			fmt.Printf("[admin] %s /%s %s\n", sender.name, command, strings.Join(args, " "))
			return adminCmd.Function(sender, args)
		}
		fmt.Printf("[admin REJECTED] %s /%s %s\n", sender.name, command, strings.Join(args, " "))
		return "You are not the admin Jebaited"
	}

	// Command not found
	fmt.Printf("[cmd] %s /%s %s\n", sender.name, command, strings.Join(args, " "))
	return "Invalid command."
}

func cmdHelp(cl *Client, args []string) string {
	url := "/help"
	if cl.IsMod {
		url = "/help?mod=1"
	}

	if cl.IsAdmin {
		url = "/help?mod=1&admin=1"
	}

	cl.SendChatData(common.NewChatCommand(common.CmdHelp, []string{url}))
	return `Opening help in new window.`
}

func getHelp(lvl common.CommandLevel) map[string]string {
	var cmdList map[string]Command
	switch lvl {
	case common.CmdUser:
		cmdList = commands.user
	case common.CmdMod:
		cmdList = commands.mod
	case common.CmdAdmin:
		cmdList = commands.admin
	}

	helptext := map[string]string{}
	for name, cmd := range cmdList {
		helptext[name] = cmd.HelpText
	}
	return helptext
}

// Commands below have more than one invoking command (aliases).

var cmdColor = Command{
	HelpText: "Change user color.",
	Function: func(cl *Client, args []string) string {
		// If the caller is priviledged enough, they can change the color of another user
		if len(args) == 2 && (cl.IsMod || cl.IsAdmin) {
			color := ""
			name := ""
			for _, s := range args {
				if common.IsValidColor(s) {
					color = s
				} else {
					name = s
				}
			}
			if color == "" {
				fmt.Printf("[color:mod] %s missing color\n", cl.name)
				return "Missing color"
			}

			if err := cl.belongsTo.ForceColorChange(name, color); err != nil {
				return err.Error()
			}
			return fmt.Sprintf("Color changed for user %s to %s\n", name, color)
		}

		// Don't allow an unprivilaged user to change their color if
		// it was changed by a mod
		if cl.IsColorForced {
			fmt.Printf("[color] %s tried to change a forced color\n", cl.name)
			return "You are not allowed to change your color."
		}

		if len(args) == 0 {
			cl.color = common.RandomColor()
			return "Random color chosen: " + cl.color
		}

		// Change the color of the user
		if !common.IsValidColor(args[0]) {
			return "To choose a specific color use the format <i>/color #c029ce</i>.  Hex values expected."
		}

		cl.color = args[0]
		fmt.Printf("[color] %s new color: %s\n", cl.name, cl.color)
		return "Color changed successfully."
	},
}

var cmdWhoAmI = Command{
	HelpText: "Shows debug user info",
	Function: func(cl *Client, args []string) string {
		return fmt.Sprintf("Name: %s IsMod: %t IsAdmin: %t", cl.name, cl.IsMod, cl.IsAdmin)
	},
}<|MERGE_RESOLUTION|>--- conflicted
+++ resolved
@@ -307,7 +307,6 @@
 			},
 		},
 
-<<<<<<< HEAD
 		common.CNNewPin.String(): Command{
 			HelpText: "Generate a room acces new pin",
 			Function: func(cl *Client, args []string) string {
@@ -361,23 +360,6 @@
 				default:
 					return "Invalid access mode"
 				}
-=======
-		common.CNIP.String(): Command{
-			HelpText: "list users and IP in the server console",
-			Function: func(cl *Client, args []string) string {
-				cl.belongsTo.clientsMtx.Lock()
-				fmt.Println("Clients:")
-				for uuid, client := range cl.belongsTo.clients {
-					fmt.Printf("  [%s] %s %s\n", uuid, client.name, client.conn.Host())
-				}
-
-				fmt.Println("TmpConn:")
-				for uuid, conn := range cl.belongsTo.tempConn {
-					fmt.Printf("  [%s] %s\n", uuid, conn.Host())
-				}
-				cl.belongsTo.clientsMtx.Unlock()
-				return "see console for output"
->>>>>>> d734ec11
 			},
 		},
 	},
