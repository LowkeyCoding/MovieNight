--- conflicted
+++ resolved
@@ -1,11 +1,15 @@
 package main
 
 import (
+	"crypto/rand"
 	"flag"
+	"fmt"
+	"math/big"
 	"net/http"
 	"os"
 	"os/signal"
 
+	"github.com/gorilla/sessions"
 	"github.com/nareix/joy4/format"
 	"github.com/nareix/joy4/format/rtmp"
 	"github.com/zorchenhimer/MovieNight/common"
@@ -29,6 +33,36 @@
 
 	if err = settings.SetupLogging(); err != nil {
 		return fmt.Errorf("Unable to setup logger: %s", err)
+	}
+
+	// Is this a good way to do this? Probably not...
+	if len(settings.SessionKey) == 0 {
+		out := ""
+		large := big.NewInt(int64(1 << 60))
+		large = large.Add(large, large)
+		for len(out) < 50 {
+			num, err := rand.Int(rand.Reader, large)
+			if err != nil {
+				panic("Error generating session key: " + err.Error())
+			}
+			out = fmt.Sprintf("%s%X", out, num)
+		}
+		settings.SessionKey = out
+	}
+
+	if len(settings.RoomAccess) == 0 {
+		settings.RoomAccess = AccessOpen
+	}
+
+	if settings.RoomAccess != AccessOpen && len(settings.RoomAccessPin) == 0 {
+		settings.RoomAccessPin = "1234"
+	}
+
+	sstore = sessions.NewCookieStore([]byte(settings.SessionKey))
+	sstore.Options = &sessions.Options{
+		Path:     "/",
+		MaxAge:   60 * 60 * 24, // one day
+		SameSite: http.SameSiteStrictMode,
 	}
 
 	// Save admin password to file
@@ -71,17 +105,11 @@
 		settings.SetTempKey(sKey)
 	}
 
-<<<<<<< HEAD
-	fmt.Println("Stream key: ", settings.GetStreamKey())
-	fmt.Println("Admin password: ", settings.AdminPassword)
-	fmt.Println("RoomAccess: ", settings.RoomAccess)
-	fmt.Println("RoomAccessPin: ", settings.RoomAccessPin)
-	fmt.Println("Listen and serve ", addr)
-=======
 	common.LogInfoln("Stream key: ", settings.GetStreamKey())
 	common.LogInfoln("Admin password: ", settings.AdminPassword)
 	common.LogInfoln("Listen and serve ", addr)
->>>>>>> d2b8f3d7
+	fmt.Println("RoomAccess: ", settings.RoomAccess)
+	fmt.Println("RoomAccessPin: ", settings.RoomAccessPin)
 
 	go startServer()
 	go startRmtpServer()
